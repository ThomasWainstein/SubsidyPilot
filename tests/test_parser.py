--- conflicted
+++ resolved
@@ -17,15 +17,8 @@
     pdf_path = tmp_path / "sample.pdf"
     doc.save(pdf_path)
 
-<<<<<<< HEAD
     result = extract_text_from_pdf(str(pdf_path))
     text = result["text"].lower()
     assert "solar farming" in text
     assert "occitanie region" in text
-    assert result["ocr_pages"] == []
-=======
-    text = extract_text_from_pdf(str(pdf_path))
-    text = text.lower()
-    assert "solar farming" in text
-    assert "occitanie region" in text
->>>>>>> e524ebe7
+    assert result["ocr_pages"] == []