import React from 'react';
import { Card, CardContent, CardHeader, CardTitle } from '@/components/ui/card';
import { Badge } from '@/components/ui/badge';
import { Button } from '@/components/ui/button';
import { Table, TableBody, TableCell, TableHead, TableHeader, TableRow } from '@/components/ui/table';
import {
  FileText,
  Eye,
  Calendar,
  HardDrive,
  Tag,
  AlertCircle,
  CheckCircle,
  Clock,
  Sparkles,
  Trash2,
  Bug,
  Download
} from 'lucide-react';
import { useLanguage } from '@/contexts/LanguageContext';
import { formatDistanceToNow } from 'date-fns';
import ManualExtractionButton from './ManualExtractionButton';
import { useFarmDocumentStatus } from '@/hooks/useFarmDocumentStatus';
import { useFarmDocuments, useDeleteDocument } from '@/hooks/useFarmDocuments';
import { Dialog, DialogContent, DialogHeader, DialogTitle, DialogTrigger } from '@/components/ui/dialog';
import { Tooltip, TooltipContent, TooltipProvider, TooltipTrigger } from '@/components/ui/tooltip';

interface DocumentListTableProps {
  farmId: string;
}

const DocumentListTable = ({ farmId }: DocumentListTableProps) => {
  const { t } = useLanguage();
  const { data: documents = [], isLoading } = useFarmDocuments(farmId);
  const deleteDocumentMutation = useDeleteDocument();

  const handleView = (document: any) => {
    window.open(document.file_url, '_blank');
  };

  const handleDelete = async (document: any) => {
    if (confirm(`Are you sure you want to delete "${document.file_name}"?`)) {
      await deleteDocumentMutation.mutateAsync({ documentId: document.id, farmId });
    }
  };

  const formatFileSize = (bytes: number | null) => {
    if (!bytes) return 'Unknown';
    if (bytes === 0) return '0 Bytes';
    const k = 1024;
    const sizes = ['Bytes', 'KB', 'MB', 'GB'];
    const i = Math.floor(Math.log(bytes) / Math.log(k));
    return parseFloat((bytes / Math.pow(k, i)).toFixed(1)) + ' ' + sizes[i];
  };

  const getCategoryColor = (category: string) => {
    const colors: Record<string, string> = {
      legal: 'bg-blue-100 text-blue-800',
      financial: 'bg-green-100 text-green-800',
      environmental: 'bg-emerald-100 text-emerald-800',
      technical: 'bg-purple-100 text-purple-800',
      certification: 'bg-yellow-100 text-yellow-800',
      other: 'bg-gray-100 text-gray-800',
    };
    return colors[category] || colors.other;
  };

  // NEW: ExtractionStatus using useFarmDocumentStatus polling hook
  const ExtractionStatus = ({ document }: { document: any }) => {
<<<<<<< HEAD
    const { data: extraction } = useFarmDocumentStatus(document.id);
    
    if (!extraction) {
=======
    const { data: extractionStatus } = useFarmDocumentStatus(document.id);

    if (!extractionStatus || extractionStatus.status === 'not_extracted') {
>>>>>>> 866154c1
      return (
        <div className="flex items-center gap-2">
          <Badge variant="outline" className="text-xs">
            <Sparkles className="h-3 w-3 mr-1" />
            Ready to Extract
          </Badge>
        </div>
      );
    }

    const getStatusIcon = () => {
      switch (extractionStatus.status) {
        case 'completed':
          return <CheckCircle className="h-3 w-3 text-green-600" />;
        case 'failed':
          return <AlertCircle className="h-3 w-3 text-red-600" />;
        case 'processing':
        case 'pending':
        case 'processing':
          return <Clock className="h-3 w-3 text-blue-600" />;
        default:
          return <Sparkles className="h-3 w-3 text-gray-600" />;
      }
    };

    const getStatusColor = () => {
      switch (extractionStatus.status) {
        case 'completed':
          return 'bg-green-100 text-green-800';
        case 'failed':
          return 'bg-red-100 text-red-800';
        case 'processing':
        case 'pending':
        case 'processing':
          return 'bg-blue-100 text-blue-800';
        default:
          return 'bg-gray-100 text-gray-800';
      }
    };

    return (
      <div className="flex flex-col gap-1">
        <Badge variant="secondary" className={`text-xs ${getStatusColor()}`}>
          {getStatusIcon()}
          <span className="ml-1">
<<<<<<< HEAD
            {extraction.status === 'completed' && `Extracted (${extraction.confidence_score || 0}%)`}
            {extraction.status === 'failed' && 'Failed'}
            {(extraction.status === 'pending' || extraction.status === 'processing') && 'Processing...'}
=======
            {extractionStatus.status === 'completed' && `Extracted (${Math.round(extractionStatus.confidence_score ?? 0)}%)`}
            {extractionStatus.status === 'failed' && 'Failed'}
            {(extractionStatus.status === 'pending' || extractionStatus.status === 'processing') && 'Processing...'}
>>>>>>> 866154c1
          </span>
        </Badge>
        {extractionStatus.error_message && (
          <span className="text-xs text-red-600" title={extractionStatus.error_message}>
            {extractionStatus.error_message.substring(0, 30)}...
          </span>
        )}
      </div>
    );
  };

  // Unchanged, assumes you still have useLatestDocumentExtraction for logs
  const ExtractionLogsButton = ({ documentId }: { documentId: string }) => {
    // If you have a polling log hook, use that instead
    // For now, left unchanged from your code
    return null; // Implement as needed
  };

  if (documents.length === 0) {
    return (
      <Card>
        <CardContent className="py-8 text-center">
          <FileText className="h-12 w-12 mx-auto text-gray-400 mb-4" />
          <h3 className="text-lg font-medium text-gray-900 mb-2">No documents uploaded</h3>
          <p className="text-gray-500">Start by uploading your first document above.</p>
        </CardContent>
      </Card>
    );
  }

  return (
    <Card>
      <CardHeader>
        <CardTitle className="flex items-center gap-2">
          <FileText className="h-5 w-5" />
          Documents ({documents.length})
        </CardTitle>
      </CardHeader>
      <CardContent className="p-0">
        <Table>
          <TableHeader>
            <TableRow>
              <TableHead>Document</TableHead>
              <TableHead>Category</TableHead>
              <TableHead>Size</TableHead>
              <TableHead>Uploaded</TableHead>
              <TableHead>AI Status</TableHead>
              <TableHead className="text-right">Actions</TableHead>
            </TableRow>
          </TableHeader>
          <TableBody>
            {documents.map((document) => (
              <TableRow key={document.id} className="group">
                <TableCell>
                  <div className="flex items-center gap-3">
                    <div className="p-1 rounded bg-gray-100">
                      <FileText className="h-4 w-4 text-gray-600" />
                    </div>
                    <div>
                      <div className="font-medium text-sm">{document.file_name}</div>
                      <div className="text-xs text-gray-500">{document.mime_type}</div>
                    </div>
                  </div>
                </TableCell>
                <TableCell>
                  <Badge variant="secondary" className={`${getCategoryColor(document.category)} text-xs`}>
                    <Tag className="h-3 w-3 mr-1" />
                    {document.category}
                  </Badge>
                </TableCell>
                <TableCell className="text-sm text-gray-600">
                  <div className="flex items-center gap-1">
                    <HardDrive className="h-3 w-3" />
                    {formatFileSize(document.file_size)}
                  </div>
                </TableCell>
                <TableCell className="text-sm text-gray-600">
                  <div className="flex items-center gap-1">
                    <Calendar className="h-3 w-3" />
                    {document.uploaded_at 
                      ? formatDistanceToNow(new Date(document.uploaded_at), { addSuffix: true })
                      : 'Unknown'
                    }
                  </div>
                </TableCell>
                <TableCell>
                  <ExtractionStatus document={document} />
                </TableCell>
                <TableCell className="text-right">
                  <div className="flex items-center justify-end gap-1">
                    <ManualExtractionButton
                      documentId={document.id}
                      farmId={farmId}
                      fileName={document.file_name}
                      fileUrl={document.file_url}
                      category={document.category}
                      className="text-xs h-7 px-2"
                    />
                    <ExtractionLogsButton documentId={document.id} />
                    <Button
                      variant="ghost"
                      size="sm"
                      onClick={() => handleView(document)}
                      className="h-7 w-7 p-0"
                    >
                      <Eye className="h-3 w-3" />
                    </Button>
                    <Button
                      variant="ghost"
                      size="sm"
                      onClick={() => handleDelete(document)}
                      disabled={deleteDocumentMutation.isPending}
                      className="h-7 w-7 p-0 text-red-600 hover:text-red-700"
                    >
                      <Trash2 className="h-3 w-3" />
                    </Button>
                  </div>
                </TableCell>
              </TableRow>
            ))}
          </TableBody>
        </Table>
      </CardContent>
    </Card>
  );
};

export default DocumentListTable;<|MERGE_RESOLUTION|>--- conflicted
+++ resolved
@@ -14,16 +14,12 @@
   Clock,
   Sparkles,
   Trash2,
-  Bug,
-  Download
 } from 'lucide-react';
 import { useLanguage } from '@/contexts/LanguageContext';
 import { formatDistanceToNow } from 'date-fns';
 import ManualExtractionButton from './ManualExtractionButton';
 import { useFarmDocumentStatus } from '@/hooks/useFarmDocumentStatus';
 import { useFarmDocuments, useDeleteDocument } from '@/hooks/useFarmDocuments';
-import { Dialog, DialogContent, DialogHeader, DialogTitle, DialogTrigger } from '@/components/ui/dialog';
-import { Tooltip, TooltipContent, TooltipProvider, TooltipTrigger } from '@/components/ui/tooltip';
 
 interface DocumentListTableProps {
   farmId: string;
@@ -65,17 +61,10 @@
     return colors[category] || colors.other;
   };
 
-  // NEW: ExtractionStatus using useFarmDocumentStatus polling hook
   const ExtractionStatus = ({ document }: { document: any }) => {
-<<<<<<< HEAD
-    const { data: extraction } = useFarmDocumentStatus(document.id);
-    
-    if (!extraction) {
-=======
     const { data: extractionStatus } = useFarmDocumentStatus(document.id);
 
     if (!extractionStatus || extractionStatus.status === 'not_extracted') {
->>>>>>> 866154c1
       return (
         <div className="flex items-center gap-2">
           <Badge variant="outline" className="text-xs">
@@ -94,7 +83,6 @@
           return <AlertCircle className="h-3 w-3 text-red-600" />;
         case 'processing':
         case 'pending':
-        case 'processing':
           return <Clock className="h-3 w-3 text-blue-600" />;
         default:
           return <Sparkles className="h-3 w-3 text-gray-600" />;
@@ -109,7 +97,6 @@
           return 'bg-red-100 text-red-800';
         case 'processing':
         case 'pending':
-        case 'processing':
           return 'bg-blue-100 text-blue-800';
         default:
           return 'bg-gray-100 text-gray-800';
@@ -121,15 +108,9 @@
         <Badge variant="secondary" className={`text-xs ${getStatusColor()}`}>
           {getStatusIcon()}
           <span className="ml-1">
-<<<<<<< HEAD
-            {extraction.status === 'completed' && `Extracted (${extraction.confidence_score || 0}%)`}
-            {extraction.status === 'failed' && 'Failed'}
-            {(extraction.status === 'pending' || extraction.status === 'processing') && 'Processing...'}
-=======
             {extractionStatus.status === 'completed' && `Extracted (${Math.round(extractionStatus.confidence_score ?? 0)}%)`}
             {extractionStatus.status === 'failed' && 'Failed'}
             {(extractionStatus.status === 'pending' || extractionStatus.status === 'processing') && 'Processing...'}
->>>>>>> 866154c1
           </span>
         </Badge>
         {extractionStatus.error_message && (
@@ -141,10 +122,8 @@
     );
   };
 
-  // Unchanged, assumes you still have useLatestDocumentExtraction for logs
   const ExtractionLogsButton = ({ documentId }: { documentId: string }) => {
-    // If you have a polling log hook, use that instead
-    // For now, left unchanged from your code
+    // Placeholder for future log dialog
     return null; // Implement as needed
   };
 
