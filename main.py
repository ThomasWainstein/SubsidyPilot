--- conflicted
+++ resolved
@@ -7,10 +7,7 @@
 from document_parser import extract_text_from_pdf
 from nlp_classifier import classify_project_text
 from project_rewriter import optimize_project_description
-<<<<<<< HEAD
 from qa_report import generate_qa_report
-=======
->>>>>>> e524ebe7
 
 
 def run_demo():
@@ -55,11 +52,8 @@
         action="store_true",
         help="Rewrite project description during document-analysis",
     )
-<<<<<<< HEAD
     parser.add_argument("--target-lang", default="en", help="Target language for extraction")
     parser.add_argument("--force-ocr", action="store_true", help="Force OCR on all pages")
-=======
->>>>>>> e524ebe7
     args = parser.parse_args()
 
     if args.mode == "scraping":
@@ -81,7 +75,6 @@
         if not args.file:
             parser.error("--file is required for document-analysis mode")
 
-<<<<<<< HEAD
         parsed = extract_text_from_pdf(
             args.file, target_lang=args.target_lang, force_ocr=args.force_ocr
         )
@@ -95,28 +88,18 @@
         if "rewrite" in result:
             token_usage += result["rewrite"].get("token_usage", 0)
         result["token_usage"] = token_usage
-=======
-        text = extract_text_from_pdf(args.file)
-        metadata = classify_project_text(text)
-        result = {"text": text, "metadata": metadata}
-        if args.rewrite:
-            result["rewrite"] = optimize_project_description(text)
->>>>>>> e524ebe7
 
         output_dir = Path("output")
         output_dir.mkdir(exist_ok=True)
         out_file = output_dir / "project_analysis.json"
         out_file.write_text(json.dumps(result, ensure_ascii=False, indent=2), encoding="utf-8")
 
-<<<<<<< HEAD
         if args.qa_report:
             qa = generate_qa_report(result)
             qa_file = output_dir / f"qa_report_{Path(args.file).stem}.json"
             qa_file.write_text(json.dumps(qa, ensure_ascii=False, indent=2), encoding="utf-8")
             print(qa["summary"])
 
-=======
->>>>>>> e524ebe7
         if args.save_db:  # pragma: no cover - requires network
             try:
                 from datastore import get_client
